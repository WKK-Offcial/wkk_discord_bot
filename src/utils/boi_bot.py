<<<<<<< HEAD
import bisect
import os

import wavelink
from discord import Intents
from discord.ext import commands

from .dropbox_storage import DropboxManager
=======
import os
import logging
import wavelink
from discord import Intents
from discord.ext import commands
>>>>>>> 2d187b16


class BoiBot(commands.Bot):
    """
  Class inherited from Bot in order to add queues to it
  """
<<<<<<< HEAD

    def __init__(self):
        intents = Intents.default()
        intents.message_content = True
        super().__init__(command_prefix=commands.when_mentioned_or("/"),
                         description='The Boi is back',
                         intents=intents, )

        self._soundboards: dict[str, list] = {}
        self.dropbox = DropboxManager()
        self.dropbox.download_all()

        # Load soundboards stored in cloud
        for root, dirs, files in os.walk('./cache/soundboards/'):
            for guild_id in dirs:
                self._soundboards[str(guild_id)] = []
            for file_name in files:
                guild_id = os.path.basename(root)
                self._soundboards[str(guild_id)].append(file_name)

        for soundboard in self._soundboards.values():
            soundboard.sort()

    async def setup_hook(self) -> None:
        """
    Wavelink setup
    """
        node: wavelink.Node = wavelink.Node(uri=os.getenv('WAVELINK_URL') + ':' + os.getenv('WAVELINK_PORT'),
                                            password=os.getenv('WAVELINK_PASSWORD'))
        await wavelink.NodePool.connect(client=self, nodes=[node])

    def get_soundboard(self, guild_id: int):
        """
    Returns queue for specified guild
    """
        soundboard = self._soundboards.get(str(guild_id))
        if not soundboard:
            self._soundboards[str(guild_id)] = soundboard = []
        return soundboard

    def add_to_soundboard(self, guild_id: int, file_name: str):
        """
    Adds audio file to sound list
    """
        bisect.insort(self._soundboards[str(guild_id)], file_name)
=======
  def __init__(self):
    intents = Intents.default()
    intents.message_content = True
    super().__init__( command_prefix=commands.when_mentioned_or("/"),
                      description='The Boi is back',
                      intents=intents,)

  async def setup_hook(self):
    """
    Connect to lavalink server
    """
    node_url = f"{os.getenv('WAVELINK_URL')}:{os.getenv('WAVELINK_PORT')}"
    node: wavelink.Node = wavelink.Node(uri=node_url, password=os.getenv('WAVELINK_PASSWORD'))
    try:
      await wavelink.NodePool.connect(client=self, nodes=[node])
    except wavelink.exceptions.WavelinkException as err:
      logging.warning("Could not connect to lavalink!")
      logging.warning(err)
>>>>>>> 2d187b16
<|MERGE_RESOLUTION|>--- conflicted
+++ resolved
@@ -1,72 +1,13 @@
-<<<<<<< HEAD
-import bisect
-import os
-
-import wavelink
-from discord import Intents
-from discord.ext import commands
-
-from .dropbox_storage import DropboxManager
-=======
 import os
 import logging
 import wavelink
 from discord import Intents
 from discord.ext import commands
->>>>>>> 2d187b16
-
 
 class BoiBot(commands.Bot):
-    """
+  """
   Class inherited from Bot in order to add queues to it
   """
-<<<<<<< HEAD
-
-    def __init__(self):
-        intents = Intents.default()
-        intents.message_content = True
-        super().__init__(command_prefix=commands.when_mentioned_or("/"),
-                         description='The Boi is back',
-                         intents=intents, )
-
-        self._soundboards: dict[str, list] = {}
-        self.dropbox = DropboxManager()
-        self.dropbox.download_all()
-
-        # Load soundboards stored in cloud
-        for root, dirs, files in os.walk('./cache/soundboards/'):
-            for guild_id in dirs:
-                self._soundboards[str(guild_id)] = []
-            for file_name in files:
-                guild_id = os.path.basename(root)
-                self._soundboards[str(guild_id)].append(file_name)
-
-        for soundboard in self._soundboards.values():
-            soundboard.sort()
-
-    async def setup_hook(self) -> None:
-        """
-    Wavelink setup
-    """
-        node: wavelink.Node = wavelink.Node(uri=os.getenv('WAVELINK_URL') + ':' + os.getenv('WAVELINK_PORT'),
-                                            password=os.getenv('WAVELINK_PASSWORD'))
-        await wavelink.NodePool.connect(client=self, nodes=[node])
-
-    def get_soundboard(self, guild_id: int):
-        """
-    Returns queue for specified guild
-    """
-        soundboard = self._soundboards.get(str(guild_id))
-        if not soundboard:
-            self._soundboards[str(guild_id)] = soundboard = []
-        return soundboard
-
-    def add_to_soundboard(self, guild_id: int, file_name: str):
-        """
-    Adds audio file to sound list
-    """
-        bisect.insort(self._soundboards[str(guild_id)], file_name)
-=======
   def __init__(self):
     intents = Intents.default()
     intents.message_content = True
@@ -84,5 +25,4 @@
       await wavelink.NodePool.connect(client=self, nodes=[node])
     except wavelink.exceptions.WavelinkException as err:
       logging.warning("Could not connect to lavalink!")
-      logging.warning(err)
->>>>>>> 2d187b16
+      logging.warning(err)