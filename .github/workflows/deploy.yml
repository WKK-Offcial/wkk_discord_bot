name: Deploy on EC2

on:
  push:
    branches: [master]

jobs:
  tests:
    name: Run tests
    runs-on: ubuntu-latest
    steps:
      - name: Checkout repository
        uses: actions/checkout@v3

      - name: Setup python
        uses: actions/setup-python@v2
        with:
          python-version: 3.11

      - name: Install Requirements
        run: |
          pip install --upgrade pip
          pip install -r dev-requirements.txt
          pip install -r requirements.txt
      - name: Run PyLint
        run: pylint ./src

  docker_build:
    name: Build and push docker container
    needs: tests
    runs-on: ubuntu-latest
    steps:
      - name: Checkout repository
        uses: actions/checkout@v3

      - name: Set up QEMU
        uses: docker/setup-qemu-action@v2

      - name: Set up Docker Buildx
        uses: docker/setup-buildx-action@v2

      - name: Login to GitHub Container Registry
        uses: docker/login-action@v2
        with:
          registry: ghcr.io
          username: ${{ github.actor }}
          password: ${{ secrets.GITHUB_TOKEN }}

      - uses: docker/build-push-action@v3
        with:
          context: .
          push: true
          cache-from: type=gha
          cache-to: type=gha,mode=max
          tags: ghcr.io/wkk-offcial/boi_redemption_arc:latest

  deploy:
    name: Deploy to EC2
    needs: docker_build
    runs-on: ubuntu-latest
    steps:
    - name: Deploy Image on EC2
      uses: appleboy/ssh-action@v0.1.8
      env:
<<<<<<< HEAD
        DISCORD_TOKEN: ${{secrets.BOI_DISCORD_TOKEN}}
        SERVER_IP: ${{secrets.SERVER_IP}
        SERVER_PORT: ${{secrets.SERVER_PORT}
        SERVER_ENDPOINT: ${{secrets.SERVER_ENDPOINT}
=======
        DISCORD_TOKEN: ${{ secrets.BOI_DISCORD_TOKEN }}
        SERVER_IP: ${{ secrets.SERVER_IP }}
        SERVER_PORT: ${{ secrets.SERVER_PORT }}
        SERVER_ENDPOINT: ${{ secrets.SERVER_ENDPOINT }}
>>>>>>> 2d187b16
        DOCKER_BOI_IMAGE: "ghcr.io/wkk-offcial/boi_redemption_arc:latest"
        DOCKER_BOI_NAME: "wkk_boi"
        WAVELINK_URL: ${{ secrets.WAVELINK_URL }}
        WAVELINK_PORT: ${{ secrets.WAVELINK_PORT }}
        WAVELINK_PASSWORD: ${{ secrets.WAVELINK_PASSWORD }}
      with:
        host: ${{secrets.BOI_HOSTNAME}}
        username: ec2-user
        key: ${{secrets.BOI_PRIVATE_KEY}}
<<<<<<< HEAD
        envs: DISCORD_TOKEN, SERVER_PORT, SERVER_ENDPOINT, SERVER_PORT, DOCKER_BOI_IMAGE, DOCKER_BOI_NAME, WAVELINK_URL, WAVELINK_PORT, WAVELINK_PASSWORD
=======
        envs: DISCORD_TOKEN, SERVER_IP, SERVER_ENDPOINT, SERVER_PORT, DOCKER_BOI_IMAGE, DOCKER_BOI_NAME, WAVELINK_URL, WAVELINK_PORT, WAVELINK_PASSWORD
>>>>>>> 2d187b16
        script_stop: true
        script: |
          if [[ -z "$(docker network ls | grep wkk-network)" ]]; then
            docker network create wkk-network
          fi
          docker pull $DOCKER_BOI_IMAGE
          docker stop $DOCKER_BOI_NAME && docker rm -fv $DOCKER_BOI_NAME || true
          docker run --restart on-failure \
          --detach \
          --network="wkk-network" \
          -e BOT_TOKEN=$DISCORD_TOKEN \
          -e SERVER_IP=$SERVER_IP \
          -e SERVER_PORT=$SERVER_PORT \
          -e SERVER_ENDPOINT=$SERVER_ENDPOINT \
          -e WAVELINK_URL=$WAVELINK_URL \
          -e WAVELINK_PORT=$WAVELINK_PORT \
          -e WAVELINK_PASSWORD=$WAVELINK_PASSWORD \
          -v /home/ec2-user/soundboards:/wkk-bot/cache/soundboards \
          --name $DOCKER_BOI_NAME \
          $DOCKER_BOI_IMAGE

          docker image prune <<< y<|MERGE_RESOLUTION|>--- conflicted
+++ resolved
@@ -62,17 +62,10 @@
     - name: Deploy Image on EC2
       uses: appleboy/ssh-action@v0.1.8
       env:
-<<<<<<< HEAD
-        DISCORD_TOKEN: ${{secrets.BOI_DISCORD_TOKEN}}
-        SERVER_IP: ${{secrets.SERVER_IP}
-        SERVER_PORT: ${{secrets.SERVER_PORT}
-        SERVER_ENDPOINT: ${{secrets.SERVER_ENDPOINT}
-=======
         DISCORD_TOKEN: ${{ secrets.BOI_DISCORD_TOKEN }}
         SERVER_IP: ${{ secrets.SERVER_IP }}
         SERVER_PORT: ${{ secrets.SERVER_PORT }}
         SERVER_ENDPOINT: ${{ secrets.SERVER_ENDPOINT }}
->>>>>>> 2d187b16
         DOCKER_BOI_IMAGE: "ghcr.io/wkk-offcial/boi_redemption_arc:latest"
         DOCKER_BOI_NAME: "wkk_boi"
         WAVELINK_URL: ${{ secrets.WAVELINK_URL }}
@@ -82,11 +75,7 @@
         host: ${{secrets.BOI_HOSTNAME}}
         username: ec2-user
         key: ${{secrets.BOI_PRIVATE_KEY}}
-<<<<<<< HEAD
-        envs: DISCORD_TOKEN, SERVER_PORT, SERVER_ENDPOINT, SERVER_PORT, DOCKER_BOI_IMAGE, DOCKER_BOI_NAME, WAVELINK_URL, WAVELINK_PORT, WAVELINK_PASSWORD
-=======
         envs: DISCORD_TOKEN, SERVER_IP, SERVER_ENDPOINT, SERVER_PORT, DOCKER_BOI_IMAGE, DOCKER_BOI_NAME, WAVELINK_URL, WAVELINK_PORT, WAVELINK_PASSWORD
->>>>>>> 2d187b16
         script_stop: true
         script: |
           if [[ -z "$(docker network ls | grep wkk-network)" ]]; then
