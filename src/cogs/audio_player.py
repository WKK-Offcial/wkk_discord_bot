--- conflicted
+++ resolved
@@ -198,8 +198,8 @@
         try:
             youtube_playlist_regex = re.search(r"list=([^#\&\?]*).*", search)
             if youtube_playlist_regex and youtube_playlist_regex.groups():
-                playlist_id = str(youtube_playlist_regex.groups()[0])
-                playlist = await wavelink.YouTubePlaylist.search(playlist_id, return_first=True)
+                safe_url = f'https://www.youtube.com/playlist?list={youtube_playlist_regex.groups()[0]}'
+                playlist = await wavelink.YouTubePlaylist.search(safe_url, return_first=True)
                 for track in playlist.tracks:
                     await bot_vc.queue.put_wait(track)
                 audio_track = playlist.tracks[0]
@@ -223,7 +223,8 @@
                 # We need to extract vid id because wavelink does not support shortened links
                 video_id_regex = re.search(r"youtu(?:be\.com\/watch\?v=|\.be\/)([\w\-\_]*)(&(amp;)?[\w\?=]*)?", search)
                 if video_id_regex and video_id_regex.groups()[0]:
-                    audio_track = await wavelink.YouTubeTrack.search(video_id_regex.groups()[0], return_first=True)
+                    safe_url = f'https://www.youtube.com/watch?v={video_id_regex.groups()[0]}'
+                    audio_track = await wavelink.YouTubeTrack.search(safe_url, return_first=True)
                 else:
                     audio_track = await wavelink.YouTubeTrack.search(search, return_first=True)
                 await bot_vc.queue.put_wait(audio_track)
@@ -451,26 +452,6 @@
         else:
             await interaction.response.send_message("Nothing is playing right now",
                                                     delete_after=3, ephemeral=True)
-<<<<<<< HEAD
-
-    def remove_embed(self):
-        """
-        Removes embed with audio player information
-        """
-        if self.embed_handle:
-            coro = self.embed_handle.delete()
-            self.stop()
-            self.clear_items()
-            asyncio.run_coroutine_threadsafe(coro, self.bot.loop)
-
-    async def send_embed(self, bot_vc: wavelink.Player):
-        """
-        Removes last message and sends new one to keep it on the bottom of the chat
-        """
-        if self.embed_handle:
-            await self.embed_handle.delete()
-=======
->>>>>>> eebc1a07823f614fe076c5d8c8c9ddea23c1fee2
 
     async def make_embed(self, text_channel) -> discord.Embed:
         # Calculate queue time length
