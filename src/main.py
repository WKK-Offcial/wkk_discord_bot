--- conflicted
+++ resolved
@@ -1,17 +1,11 @@
 import asyncio
+import os
 import logging
-import os
-
+from dotenv import load_dotenv
 import discord
 import static_ffmpeg
-<<<<<<< HEAD
-from dotenv import load_dotenv
-
-from cogs.audio_player import AudioPlayer
-=======
 import wavelink
 from cogs.audio_player import AudioPlayer, PlayerControlView
->>>>>>> 2d187b16
 from cogs.bot_admin import BotAdmin
 from cogs.users_related import UsersRelated
 from utils.boi_bot import BoiBot
@@ -24,43 +18,23 @@
 static_ffmpeg.add_paths()
 # Load opus library - depends on OS
 if os.name == 'nt':
-    discord.opus._load_default()
+  discord.opus._load_default()
 elif os.name == 'posix':
-    discord.opus.load_opus('libopus.so.0')
+  discord.opus.load_opus('libopus.so.0')
 if not discord.opus.is_loaded():
-    raise RuntimeError('Opus failed to load!')
+  raise RuntimeError('Opus failed to load!')
 
 # Create bot and cogs
 bot = BoiBot()
-<<<<<<< HEAD
-
-
-=======
 bot_admin = BotAdmin(bot)
 audio_player = AudioPlayer(bot)
 users_related = UsersRelated(bot)
 
 
 # Setup events
->>>>>>> 2d187b16
 @bot.event
 async def on_ready():
-    """
-  Event that occurrence one time when bot is ready to work
   """
-<<<<<<< HEAD
-    logging.info('Logged in as %s (ID: %d)\n-----------\n', bot.user, bot.user.id)
-
-
-async def main():
-    """Main boot start function"""
-    discord.utils.setup_logging(level=logging.WARNING, root=False)
-    async with bot:
-        await bot.add_cog(BotAdmin(bot))
-        await bot.add_cog(AudioPlayer(bot))
-        await bot.add_cog(UsersRelated(bot))
-        await bot.start(os.getenv('BOT_TOKEN'))
-=======
   Event that ocuurence one time when bot is ready to work
   """
   logging.info('Logged in as %s (ID: %d)\n-----------\n', bot.user, bot.user.id)
@@ -95,7 +69,6 @@
     await bot.add_cog(users_related)
     await bot.add_cog(audio_player)
     await bot.start(os.getenv('BOT_TOKEN'))
->>>>>>> 2d187b16
 
 
 asyncio.run(main())